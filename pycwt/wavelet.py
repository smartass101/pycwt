--- conflicted
+++ resolved
@@ -516,12 +516,8 @@
 
 
 def wct_significance(al1, al2, dt, dj, s0, J, significance_level=0.95,
-<<<<<<< HEAD
-                     wavelet='morlet', mc_count=300, cache=True):
-=======
                      wavelet='morlet', mc_count=300, progress=True,
                      cache=True):
->>>>>>> 5196cff0
     """Wavelet coherence transform significance.
 
     Calculates WCT significance using Monte Carlo simulations with
