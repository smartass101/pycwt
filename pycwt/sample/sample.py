--- conflicted
+++ resolved
@@ -30,73 +30,6 @@
 
 import pycwt as wavelet
 from pycwt.helpers import find
-<<<<<<< HEAD
-=======
-from matplotlib.image import NonUniformImage
-
-# This script allows different sample data sets to be analysed. Simply comment
-# and uncomment the respective fname, title, label, t0, dt and units variables
-# to see the different results. t0 is the starting time, dt is the temporal
-# sampling step
-sample = 'NINO3' # Either NINO3, MAUNA, MONSOON, SUNSPOTS or SOI
-usetex = True
-if sample == 'NINO3':
-    title = 'NINO3 Sea Surface Temperature (seasonal)'
-    fname = 'sst_nino3.dat'
-    t0 = 1871
-    dt = 0.25
-    label = 'NINO3 SST'
-    if usetex:
-        units = r'$^{\circ}\textnormal{C}$'
-        units2 = r'$(^{\circ} \textnormal{C})^2$'
-    else:
-        units = 'degC'
-        units2 = 'degC^2'
-elif sample == 'MAUNA':
-    title = 'Mauna Loa Carbon Dioxide'
-    fname = 'mauna.dat'
-    t0 = 1958.0
-    dt = 0.08333333
-    units = 'ppm'
-    if usetex:
-        label = 'Mauna Loa CO$_{2}$'
-        units2 = '{}$^2$'.format(units)
-    else:
-        label = 'Mauna Loa CO2'
-        units2 = '{}^2'.format(units)
-elif sample == 'MONSOON':
-    title = 'All-India Monsoon Rainfall'
-    fname = 'monsoon.dat'
-    t0 = 1871.0
-    dt = 0.25
-    label = 'Rainfall'
-    units = 'mm'
-    if usetex:
-        units2 = '{}$^2$'.format(units)
-    else:
-        units2 = '{}^2'.format(units)
-elif sample == 'SUNSPOTS':
-    title = 'Wolf\'s Sunspot Number'
-    fname = 'sunspot.dat'
-    label = 'Sunspots'
-    t0 = 1748
-    dt = 0.25
-    units = ''
-    units2 = ''
-elif sample == 'SOI':
-    title = 'Southern Oscillation Index'
-    fname = 'soi.dat'
-    label = 'SOI'
-    t0 = 1896
-    dt = 0.25
-    units = 'mb'
-    if usetex:
-        units2 = '{}$^2$'.format(units)
-    else:
-        units2 = '{}^2'.format(units)
-else:
-    raise ValueError('No valid dataset chosen.')
->>>>>>> c4d1a7e0
 
 from dataset import Dataset
 
@@ -104,7 +37,7 @@
 # NINO3, MAUNA, MONSOON, SUNSPOTS or SOI. If your `matplotlib` allows LaTeX
 # text formatting, change the `usetex` parameter to `True`.
 sample = 'NINO3'
-usetex = not True
+usetex = True
 ds = Dataset(sample, usetex=usetex)
 dat = ds.load()
 
@@ -183,11 +116,7 @@
 params = {
           'font.size': 13.0,
           'text.usetex': usetex,
-<<<<<<< HEAD
           'text.fontsize': 12,
-=======
-          #'text.fontsize': 'medium',
->>>>>>> c4d1a7e0
           'axes.grid': True,
          }
 pyplot.rcParams.update(params)
@@ -197,7 +126,7 @@
 # First sub-plot, the original time series anomaly and inverse wavelet
 # transform.
 ax = pyplot.axes([0.1, 0.75, 0.65, 0.2])
-ax.plot(time, iwave * std, '-', linewidth=1, color=[0.5, 0.5, 0.5])
+ax.plot(time, iwave, '-', linewidth=1, color=[0.5, 0.5, 0.5])
 ax.plot(time, dat, 'k', linewidth=1.5)
 ax.set_title('a) {}'.format(ds.title))
 if ds.units != '':
